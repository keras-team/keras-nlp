--- conflicted
+++ resolved
@@ -63,7 +63,6 @@
         "weights_url": "https://storage.googleapis.com/keras-nlp/models/bert_medium_uncased_en/model.h5",
         "weights_hash": "bb990e1184ec6b6185450c73833cd661",
     },
-<<<<<<< HEAD
     "bert_base_uncased_en": {
         "model": "BertBase",
         "vocabulary": "uncased_en",
@@ -78,42 +77,11 @@
         "model": "BertBase",
         "vocabulary": "cased_en",
         "description": (
-            "Base size of Bert where case is maintained. "
+            "Base size of BERT where case is maintained. "
             "Trained on English Wikipedia + BooksCorpus."
         ),
         "weights_url": "https://storage.googleapis.com/keras-nlp/models/bert_base_cased_en/model.h5",
         "weights_hash": "f94a6cb012e18f4fb8ec92abb91864e9",
-=======
-    "bert_base": {
-        "uncased_en": {
-            "description": (
-                "Base size of BERT where all input is lowercased. "
-                "Trained on English Wikipedia + BooksCorpus."
-            ),
-            "weights_url": "https://storage.googleapis.com/keras-nlp/models/bert_base_uncased_en/model.h5",
-            "weights_hash": "9b2b2139f221988759ac9cdd17050b31",
-        },
-        "cased_en": {
-            "description": (
-                "Base size of BERT where case is maintained. "
-                "Trained on English Wikipedia + BooksCorpus."
-            ),
-            "weights_url": "https://storage.googleapis.com/keras-nlp/models/bert_base_cased_en/model.h5",
-            "weights_hash": "f94a6cb012e18f4fb8ec92abb91864e9",
-        },
-        "zh": {
-            "description": ("Base size of BERT. Trained on Chinese Wikipedia."),
-            "weights_url": "https://storage.googleapis.com/keras-nlp/models/bert_base_zh/model.h5",
-            "weights_hash": "79afa421e386076e62ab42dad555ab0c",
-        },
-        "multi_cased": {
-            "description": (
-                "Base size of BERT. Trained on Wikipedias of 104 languages."
-            ),
-            "weights_url": "https://storage.googleapis.com/keras-nlp/models/bert_base_multi_cased/model.h5",
-            "weights_hash": "b0631cec0a1f2513c6cfd75ba29c33aa",
-        },
->>>>>>> e7889d65
     },
     "bert_base_zh": {
         "model": "BertBase",
@@ -143,7 +111,7 @@
         "model": "BertLarge",
         "vocabulary": "cased_en",
         "description": (
-            "Base size of Bert where case is maintained. "
+            "Base size of BERT where case is maintained. "
             "Trained on English Wikipedia + BooksCorpus."
         ),
         "weights_url": "https://storage.googleapis.com/keras-nlp/models/bert_large_cased_en/model.h5",
@@ -615,73 +583,7 @@
 )
 
 
-<<<<<<< HEAD
 MODEL_DOCSTRING = """Bert "{type}" architecture.
-=======
-class BertClassifier(keras.Model):
-    """BERT encoder model with a classification head.
-
-    Args:
-        base_model: A `keras_nlp.models.BertCustom` to encode inputs.
-        num_classes: int. Number of classes to predict.
-        name: string, optional. Name of the model.
-        trainable: boolean, optional. If the model's variables should be
-            trainable.
-
-    Examples:
-    ```python
-    # Randomly initialized BERT encoder
-    model = keras_nlp.models.BertCustom(
-        vocabulary_size=30522,
-        num_layers=12,
-        num_heads=12,
-        hidden_dim=768,
-        intermediate_dim=3072,
-        max_sequence_length=12
-    )
-
-    # Call classifier on the inputs.
-    input_data = {
-        "token_ids": tf.random.uniform(
-            shape=(1, 12), dtype=tf.int64, maxval=model.vocabulary_size
-        ),
-        "segment_ids": tf.constant(
-            [0, 0, 0, 0, 0, 1, 1, 1, 1, 1, 0, 0], shape=(1, 12)
-        ),
-        "padding_mask": tf.constant(
-            [1, 1, 1, 1, 1, 1, 1, 1, 1, 1, 0, 0], shape=(1, 12)
-        ),
-    }
-    classifier = bert.BertClassifier(model, 4, name="classifier")
-    logits = classifier(input_data)
-    ```
-    """
-
-    def __init__(
-        self,
-        base_model,
-        num_classes,
-        name=None,
-        trainable=True,
-    ):
-        inputs = base_model.input
-        pooled = base_model(inputs)["pooled_output"]
-        outputs = keras.layers.Dense(
-            num_classes,
-            kernel_initializer=_bert_kernel_initializer(),
-            name="logits",
-        )(pooled)
-        # Instantiate using Functional API Model constructor
-        super().__init__(
-            inputs=inputs, outputs=outputs, name=name, trainable=trainable
-        )
-        # All references to `self` below this line
-        self.base_model = base_model
-        self.num_classes = num_classes
-
-
-MODEL_DOCSTRING = """BERT "{type}" architecture.
->>>>>>> e7889d65
 
     This network implements a bi-directional Transformer-based encoder as
     described in ["BERT: Pre-training of Deep Bidirectional Transformers for
