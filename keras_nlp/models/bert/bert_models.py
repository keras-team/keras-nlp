# Copyright 2022 The KerasNLP Authors
#
# Licensed under the Apache License, Version 2.0 (the "License");
# you may not use this file except in compliance with the License.
# You may obtain a copy of the License at
#
#     https://www.apache.org/licenses/LICENSE-2.0
#
# Unless required by applicable law or agreed to in writing, software
# distributed under the License is distributed on an "AS IS" BASIS,
# WITHOUT WARRANTIES OR CONDITIONS OF ANY KIND, either express or implied.
# See the License for the specific language governing permissions and
# limitations under the License.

"""BERT backbone model."""

import os

import tensorflow as tf
from tensorflow import keras

from keras_nlp.layers.position_embedding import PositionEmbedding
from keras_nlp.layers.transformer_encoder import TransformerEncoder
from keras_nlp.models.bert.bert_presets import backbone_presets


def bert_kernel_initializer(stddev=0.02):
    return keras.initializers.TruncatedNormal(stddev=stddev)


class Bert(keras.Model):
    """BERT encoder network.

<<<<<<< HEAD
    This class implements a bi-directional Transformer-based encoder as
=======
    This helper will validate the `weights` and `vocabulary_size` arguments, and
    fully resolve them in the case we are loading pretrained weights.
    """
    if (vocabulary_size is None and weights is None) or (
        vocabulary_size and weights
    ):
        raise ValueError(
            "One of `vocabulary_size` or `weights` must be specified "
            "(but not both). "
            f"Received: weights={weights}, "
            f"vocabulary_size={vocabulary_size}"
        )

    if weights:
        arch_checkpoints = compatible_checkpoints(bert_variant)
        if weights not in arch_checkpoints:
            raise ValueError(
                "`weights` must be one of "
                f"""{", ".join(arch_checkpoints)}. """
                f"Received: {weights}"
            )
        metadata = checkpoints[weights]
        vocabulary = metadata["vocabulary"]
        vocabulary_size = vocabularies[vocabulary]["vocabulary_size"]

        # TODO(jbischof): consider changing format from `h5` to
        # `tf.train.Checkpoint` once
        # https://github.com/keras-team/keras/issues/16946 is resolved.
        weights = keras.utils.get_file(
            "model.h5",
            metadata["weights_url"],
            cache_subdir=os.path.join("models", weights),
            file_hash=metadata["weights_hash"],
        )

    return weights, vocabulary_size


@keras.utils.register_keras_serializable(package="keras_nlp")
class BertCustom(keras.Model):
    """BERT encoder network with custom hyperparmeters.

    This network implements a bi-directional Transformer-based encoder as
>>>>>>> b197f85e
    described in ["BERT: Pre-training of Deep Bidirectional Transformers for
    Language Understanding"](https://arxiv.org/abs/1810.04805). It includes the
    embedding lookups and transformer layers, but not the masked language model
    or classification task networks.

    The default constructor gives a fully customizable, randomly initalized BERT
    model with any number of layers, heads, and embedding dimensions. To load
    preset architectures and weights, use the `from_presets` constructor.

    Args:
        vocabulary_size: int. The size of the token vocabulary.
        num_layers: int. The number of transformer layers.
        num_heads: int. The number of attention heads for each transformer.
            The hidden size must be divisible by the number of attention heads.
        hidden_dim: int. The size of the transformer encoding and pooler layers.
        intermediate_dim: int. The output dimension of the first Dense layer in
            a two-layer feedforward network for each transformer.
        dropout: float. Dropout probability for the Transformer encoder.
        max_sequence_length: int. The maximum sequence length that this encoder
            can consume. If None, `max_sequence_length` uses the value from
            sequence length. This determines the variable shape for positional
            embeddings.
        num_segments: int. The number of types that the 'segment_ids' input can
            take.
        name: string, optional. Name of the model.
        trainable: boolean, optional. If the model's variables should be
            trainable.

    Examples:
    ```python
    # Randomly initialized BERT encoder
    model = keras_nlp.models.Bert(
        vocabulary_size=30522,
        num_layers=12,
        num_heads=12,
        hidden_dim=768,
        intermediate_dim=3072,
        max_sequence_length=12,
        name="encoder",
    )

    # Call encoder on the inputs
    input_data = {
        "token_ids": tf.random.uniform(
            shape=(1, 12), dtype=tf.int64, maxval=model.vocabulary_size
        ),
        "segment_ids": tf.constant(
            [0, 0, 0, 0, 0, 1, 1, 1, 1, 1, 0, 0], shape=(1, 12)
        ),
        "padding_mask": tf.constant(
            [1, 1, 1, 1, 1, 1, 1, 1, 1, 1, 0, 0], shape=(1, 12)
        ),
    }
    output = model(input_data)
    ```
    """

    # TODO(jbischof): consider changing `intermediate_dim` and `hidden_dim` to
    # less confusing name here and in TransformerEncoder (`feed_forward_dim`?)

    def __init__(
        self,
        vocabulary_size,
        num_layers,
        num_heads,
        hidden_dim,
        intermediate_dim,
        dropout=0.1,
        max_sequence_length=512,
        num_segments=2,
        name=None,
        trainable=True,
    ):

        # Index of classification token in the vocabulary
        cls_token_index = 0
        # Inputs
        token_id_input = keras.Input(
            shape=(None,), dtype="int32", name="token_ids"
        )
        segment_id_input = keras.Input(
            shape=(None,), dtype="int32", name="segment_ids"
        )
        padding_mask = keras.Input(
            shape=(None,), dtype="int32", name="padding_mask"
        )

        # Embed tokens, positions, and segment ids.
        token_embedding_layer = keras.layers.Embedding(
            input_dim=vocabulary_size,
            output_dim=hidden_dim,
            embeddings_initializer=bert_kernel_initializer(),
            name="token_embedding",
        )
        token_embedding = token_embedding_layer(token_id_input)
        position_embedding = PositionEmbedding(
            initializer=bert_kernel_initializer(),
            sequence_length=max_sequence_length,
            name="position_embedding",
        )(token_embedding)
        segment_embedding = keras.layers.Embedding(
            input_dim=num_segments,
            output_dim=hidden_dim,
            embeddings_initializer=bert_kernel_initializer(),
            name="segment_embedding",
        )(segment_id_input)

        # Sum, normailze and apply dropout to embeddings.
        x = keras.layers.Add()(
            (token_embedding, position_embedding, segment_embedding)
        )
        x = keras.layers.LayerNormalization(
            name="embeddings_layer_norm",
            axis=-1,
            epsilon=1e-12,
            dtype=tf.float32,
        )(x)
        x = keras.layers.Dropout(
            dropout,
            name="embeddings_dropout",
        )(x)

        # Apply successive transformer encoder blocks.
        for i in range(num_layers):
            x = TransformerEncoder(
                num_heads=num_heads,
                intermediate_dim=intermediate_dim,
                activation=lambda x: keras.activations.gelu(
                    x, approximate=True
                ),
                dropout=dropout,
                kernel_initializer=bert_kernel_initializer(),
                name=f"transformer_layer_{i}",
            )(x, padding_mask=padding_mask)

        # Construct the two BERT outputs. The pooled output is a dense layer on
        # top of the [CLS] token.
        sequence_output = x
        pooled_output = keras.layers.Dense(
            hidden_dim,
            kernel_initializer=bert_kernel_initializer(),
            activation="tanh",
            name="pooled_dense",
        )(x[:, cls_token_index, :])

        # Instantiate using Functional API Model constructor
        super().__init__(
            inputs={
                "token_ids": token_id_input,
                "segment_ids": segment_id_input,
                "padding_mask": padding_mask,
            },
            outputs={
                "sequence_output": sequence_output,
                "pooled_output": pooled_output,
            },
            name=name,
            trainable=trainable,
        )
        # All references to `self` below this line
        self.vocabulary_size = vocabulary_size
        self.hidden_dim = hidden_dim
        self.intermediate_dim = intermediate_dim
        self.num_layers = num_layers
        self.num_heads = num_heads
        self.max_sequence_length = max_sequence_length
        self.num_segments = num_segments
        self.dropout = dropout
        self.token_embedding = token_embedding_layer
        self.cls_token_index = cls_token_index

    def get_config(self):
<<<<<<< HEAD
        config = super().get_config()
        config.update(
            {
                "vocabulary_size": self.vocabulary_size,
                "hidden_dim": self.hidden_dim,
                "intermediate_dim": self.intermediate_dim,
                "num_layers": self.num_layers,
                "num_heads": self.num_heads,
                "max_sequence_length": self.max_sequence_length,
                "num_segments": self.num_segments,
                "dropout": self.dropout,
            }
        )
        return config
=======
        return {
            "vocabulary_size": self.vocabulary_size,
            "hidden_dim": self.hidden_dim,
            "intermediate_dim": self.intermediate_dim,
            "num_layers": self.num_layers,
            "num_heads": self.num_heads,
            "max_sequence_length": self.max_sequence_length,
            "num_segments": self.num_segments,
            "dropout": self.dropout,
            "name": self.name,
            "trainable": self.trainable,
        }

    @classmethod
    def from_config(cls, config):
        return cls(**config)
>>>>>>> b197f85e

    # TODO(jbischof): consider exposing `presets` as member variable.
    # Need to protect dict from mutation.
    @classmethod
    def from_preset(
        cls,
        preset,
        load_weights=True,
        name=None,
        trainable=True,
    ):

        if preset not in backbone_presets:
            raise ValueError(
                "`preset` must be one of "
                f"""{", ".join(backbone_presets)}. Received: {preset}."""
            )
        metadata = backbone_presets[preset]
        config = metadata["config"]
        config["name"] = name
        config["trainable"] = trainable
        model = cls(**config)

        if not load_weights:
            return model

        weights = keras.utils.get_file(
            "model.h5",
            metadata["weights_url"],
            cache_subdir=os.path.join("models", preset),
            file_hash=metadata["weights_hash"],
        )

        model.load_weights(weights)
        return model


FROM_PRESET_DOCSTRING = """Instantiate BERT model from preset architecture and weights.

    Args:
        preset: string. Must be one of {names}.
        load_weights: Whether to load pre-trained weights into model. Defaults
            to `True`.
        name: string, optional. Name of the model.
        trainable: boolean, optional. If the model's variables should be
            trainable.

    Examples:
    ```python
    # Input data
    input_data = {{
        "token_ids": tf.random.uniform(
            shape=(1, 12), dtype=tf.int64, maxval=model.vocabulary_size
        ),
        "segment_ids": tf.constant(
            [0, 0, 0, 0, 0, 1, 1, 1, 1, 1, 0, 0], shape=(1, 12)
        ),
        "padding_mask": tf.constant(
            [1, 1, 1, 1, 1, 1, 1, 1, 1, 1, 0, 0], shape=(1, 12)
        ),
    }}

    # Load architecture and weights from preset
    model = Bert.from_preset("bert_base_uncased_en")
    output = model(input_data)

    # Load randomly initalized model only from preset architecture
    model = Bert.from_preset("bert_base_uncased_en", load_weights=False)
    output = model(input_data)
    ```
    """

setattr(
    Bert.from_preset.__func__,
    "__doc__",
    FROM_PRESET_DOCSTRING.format(names=", ".join(backbone_presets)),
)<|MERGE_RESOLUTION|>--- conflicted
+++ resolved
@@ -28,63 +28,18 @@
     return keras.initializers.TruncatedNormal(stddev=stddev)
 
 
+@keras.utils.register_keras_serializable(package="keras_nlp")
 class Bert(keras.Model):
     """BERT encoder network.
 
-<<<<<<< HEAD
     This class implements a bi-directional Transformer-based encoder as
-=======
-    This helper will validate the `weights` and `vocabulary_size` arguments, and
-    fully resolve them in the case we are loading pretrained weights.
-    """
-    if (vocabulary_size is None and weights is None) or (
-        vocabulary_size and weights
-    ):
-        raise ValueError(
-            "One of `vocabulary_size` or `weights` must be specified "
-            "(but not both). "
-            f"Received: weights={weights}, "
-            f"vocabulary_size={vocabulary_size}"
-        )
-
-    if weights:
-        arch_checkpoints = compatible_checkpoints(bert_variant)
-        if weights not in arch_checkpoints:
-            raise ValueError(
-                "`weights` must be one of "
-                f"""{", ".join(arch_checkpoints)}. """
-                f"Received: {weights}"
-            )
-        metadata = checkpoints[weights]
-        vocabulary = metadata["vocabulary"]
-        vocabulary_size = vocabularies[vocabulary]["vocabulary_size"]
-
-        # TODO(jbischof): consider changing format from `h5` to
-        # `tf.train.Checkpoint` once
-        # https://github.com/keras-team/keras/issues/16946 is resolved.
-        weights = keras.utils.get_file(
-            "model.h5",
-            metadata["weights_url"],
-            cache_subdir=os.path.join("models", weights),
-            file_hash=metadata["weights_hash"],
-        )
-
-    return weights, vocabulary_size
-
-
-@keras.utils.register_keras_serializable(package="keras_nlp")
-class BertCustom(keras.Model):
-    """BERT encoder network with custom hyperparmeters.
-
-    This network implements a bi-directional Transformer-based encoder as
->>>>>>> b197f85e
     described in ["BERT: Pre-training of Deep Bidirectional Transformers for
     Language Understanding"](https://arxiv.org/abs/1810.04805). It includes the
     embedding lookups and transformer layers, but not the masked language model
-    or classification task networks.
+    or next sentence prediction heads.
 
     The default constructor gives a fully customizable, randomly initalized BERT
-    model with any number of layers, heads, and embedding dimensions. To load
+    encoder with any number of layers, heads, and embedding dimensions. To load
     preset architectures and weights, use the `from_presets` constructor.
 
     Args:
@@ -108,6 +63,18 @@
 
     Examples:
     ```python
+    input_data = {
+        "token_ids": tf.random.uniform(
+            shape=(1, 12), dtype=tf.int64, maxval=model.vocabulary_size
+        ),
+        "segment_ids": tf.constant(
+            [0, 0, 0, 0, 0, 1, 1, 1, 1, 1, 0, 0], shape=(1, 12)
+        ),
+        "padding_mask": tf.constant(
+            [1, 1, 1, 1, 1, 1, 1, 1, 1, 1, 0, 0], shape=(1, 12)
+        ),
+    }
+
     # Randomly initialized BERT encoder
     model = keras_nlp.models.Bert(
         vocabulary_size=30522,
@@ -118,25 +85,9 @@
         max_sequence_length=12,
         name="encoder",
     )
-
-    # Call encoder on the inputs
-    input_data = {
-        "token_ids": tf.random.uniform(
-            shape=(1, 12), dtype=tf.int64, maxval=model.vocabulary_size
-        ),
-        "segment_ids": tf.constant(
-            [0, 0, 0, 0, 0, 1, 1, 1, 1, 1, 0, 0], shape=(1, 12)
-        ),
-        "padding_mask": tf.constant(
-            [1, 1, 1, 1, 1, 1, 1, 1, 1, 1, 0, 0], shape=(1, 12)
-        ),
-    }
     output = model(input_data)
     ```
     """
-
-    # TODO(jbischof): consider changing `intermediate_dim` and `hidden_dim` to
-    # less confusing name here and in TransformerEncoder (`feed_forward_dim`?)
 
     def __init__(
         self,
@@ -250,22 +201,6 @@
         self.cls_token_index = cls_token_index
 
     def get_config(self):
-<<<<<<< HEAD
-        config = super().get_config()
-        config.update(
-            {
-                "vocabulary_size": self.vocabulary_size,
-                "hidden_dim": self.hidden_dim,
-                "intermediate_dim": self.intermediate_dim,
-                "num_layers": self.num_layers,
-                "num_heads": self.num_heads,
-                "max_sequence_length": self.max_sequence_length,
-                "num_segments": self.num_segments,
-                "dropout": self.dropout,
-            }
-        )
-        return config
-=======
         return {
             "vocabulary_size": self.vocabulary_size,
             "hidden_dim": self.hidden_dim,
@@ -282,7 +217,6 @@
     @classmethod
     def from_config(cls, config):
         return cls(**config)
->>>>>>> b197f85e
 
     # TODO(jbischof): consider exposing `presets` as member variable.
     # Need to protect dict from mutation.
@@ -304,7 +238,7 @@
         config = metadata["config"]
         config["name"] = name
         config["trainable"] = trainable
-        model = cls(**config)
+        model = cls.from_config(config)
 
         if not load_weights:
             return model
@@ -332,7 +266,6 @@
 
     Examples:
     ```python
-    # Input data
     input_data = {{
         "token_ids": tf.random.uniform(
             shape=(1, 12), dtype=tf.int64, maxval=model.vocabulary_size
@@ -349,7 +282,7 @@
     model = Bert.from_preset("bert_base_uncased_en")
     output = model(input_data)
 
-    # Load randomly initalized model only from preset architecture
+    # Load randomly initalized model from preset architecture
     model = Bert.from_preset("bert_base_uncased_en", load_weights=False)
     output = model(input_data)
     ```
