--- conflicted
+++ resolved
@@ -203,35 +203,21 @@
         self.cls_token_index = cls_token_index
 
     def get_config(self):
-<<<<<<< HEAD
-        return {
-            "vocabulary_size": self.vocabulary_size,
-            "num_layers": self.num_layers,
-            "num_heads": self.num_heads,
-            "hidden_dim": self.hidden_dim,
-            "intermediate_dim": self.intermediate_dim,
-            "dropout": self.dropout,
-            "max_sequence_length": self.max_sequence_length,
-            "num_segments": self.num_segments,
-            "name": self.name,
-            "trainable": self.trainable,
-        }
-=======
         config = super().get_config()
         config.update(
             {
                 "vocabulary_size": self.vocabulary_size,
+                "num_layers": self.num_layers,
+                "num_heads": self.num_heads,
                 "hidden_dim": self.hidden_dim,
                 "intermediate_dim": self.intermediate_dim,
-                "num_layers": self.num_layers,
-                "num_heads": self.num_heads,
+                "dropout": self.dropout,
                 "max_sequence_length": self.max_sequence_length,
                 "num_segments": self.num_segments,
-                "dropout": self.dropout,
             }
         )
         return config
->>>>>>> c747ad82
+
 
     @classproperty
     def presets(cls):
