--- conflicted
+++ resolved
@@ -27,9 +27,5 @@
 from keras_nlp import tokenizers
 from keras_nlp import utils
 
-<<<<<<< HEAD
 # This is the global source of truth for the version number.
-__version__ = "0.5.0"
-=======
-__version__ = "0.5.0.dev0"
->>>>>>> c9b89343
+__version__ = "0.5.0.dev0"