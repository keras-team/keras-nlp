# Copyright 2022 The KerasNLP Authors
#
# Licensed under the Apache License, Version 2.0 (the "License");
# you may not use this file except in compliance with the License.
# You may obtain a copy of the License at
#
#     https://www.apache.org/licenses/LICENSE-2.0
#
# Unless required by applicable law or agreed to in writing, software
# distributed under the License is distributed on an "AS IS" BASIS,
# WITHOUT WARRANTIES OR CONDITIONS OF ANY KIND, either express or implied.
# See the License for the specific language governing permissions and
# limitations under the License.

"""Bert model configurable class, preconfigured versions, and task heads."""

import tensorflow as tf
from tensorflow import keras

from keras_nlp.layers import PositionEmbedding
from keras_nlp.layers import TransformerEncoder


def _bert_kernel_initializer(stddev=0.02):
    return keras.initializers.TruncatedNormal(stddev=stddev)


<<<<<<< HEAD
# Pretrained models
BASE_PATH = "https://storage.googleapis.com/keras-nlp/models/"

checkpoints = {
    "bert_base": {
        "uncased_en": {
            "md5": "9b2b2139f221988759ac9cdd17050b31",
            "description": "Base size of Bert where all input is lowercased. "
            "Trained on English wikipedia + books corpora.",
            "vocabulary_size": 30522,
        },
        "cased_en": {
            "md5": "f94a6cb012e18f4fb8ec92abb91864e9",
            "description": "Base size of Bert where case is maintained. "
            "Trained on English wikipedia + books corpora.",
            "vocabulary_size": 28996,
        },
    }
}


=======
>>>>>>> a8b9626b
class BertCustom(keras.Model):
    """Bi-directional Transformer-based encoder network.

    This network implements a bi-directional Transformer-based encoder as
    described in ["BERT: Pre-training of Deep Bidirectional Transformers for
    Language Understanding"](https://arxiv.org/abs/1810.04805). It includes the
    embedding lookups and transformer layers, but not the masked language model
    or classification task networks.

    This class gives a fully customizable Bert model with any number of layers,
    heads, and embedding dimensions. For specific specific bert architectures
    defined in the paper, see for example `keras_nlp.models.BertBase`.

    Args:
        vocabulary_size: Int. The size of the token vocabulary.
        num_layers: Int. The number of transformer layers.
        num_heads: Int. The number of attention heads for each transformer.
            The hidden size must be divisible by the number of attention heads.
        hidden_dim: Int. The size of the transformer encoding and pooler layers.
        intermediate_dim: Int. The output dimension of the first Dense layer in
            a two-layer feedforward network for each transformer.
        dropout: Float. Dropout probability for the Transformer encoder.
        max_sequence_length: Int. The maximum sequence length that this encoder
            can consume. If None, `max_sequence_length` uses the value from
            sequence length. This determines the variable shape for positional
            embeddings.
        num_segments: Int. The number of types that the 'segment_ids' input can
            take.
        cls_token_index: Int. Index of [CLS] token in the vocabulary.
        name: String, optional. Name of the model.
        trainable: Boolean, optional. If the model's variables should be
            trainable.

    Example usage:
    ```python
    # Randomly initialized Bert encoder
<<<<<<< HEAD
    model = keras_nlp.models.BertCustom(
=======
    encoder = keras_nlp.models.BertCustom(
>>>>>>> a8b9626b
        vocabulary_size=30522,
        num_layers=12,
        num_heads=12,
        hidden_dim=768,
        intermediate_dim=3072,
        max_sequence_length=12,
        name="encoder",
    )

    # Call encoder on the inputs
    input_data = {
        "input_ids": tf.random.uniform(
            shape=(1, 12), dtype=tf.int64, maxval=model.vocabulary_size
        ),
        "segment_ids": tf.constant(
            [0, 0, 0, 0, 0, 1, 1, 1, 1, 1, 0, 0], shape=(1, 12)
        ),
        "input_mask": tf.constant(
            [1, 1, 1, 1, 1, 1, 1, 1, 1, 1, 0, 0], shape=(1, 12)
        ),
    }
    output = model(input_data)
    ```
    """

    # TODO(jbischof): consider changing `intermediate_dim` and `hidden_dim` to
    # less confusing name here and in TransformerEncoder (`feed_forward_dim`?)

    def __init__(
        self,
        vocabulary_size,
        num_layers,
        num_heads,
        hidden_dim,
        intermediate_dim,
        dropout=0.1,
        max_sequence_length=512,
        num_segments=2,
        cls_token_index=0,
        name=None,
        trainable=True,
    ):

        token_id_input = keras.Input(
            shape=(None,), dtype="int32", name="input_ids"
        )
        segment_id_input = keras.Input(
            shape=(None,), dtype="int32", name="segment_ids"
        )
        input_mask = keras.Input(
            shape=(None,), dtype="int32", name="input_mask"
        )

        # Embed tokens, positions, and segment ids.
        token_embedding_layer = keras.layers.Embedding(
            input_dim=vocabulary_size,
            output_dim=hidden_dim,
            embeddings_initializer=_bert_kernel_initializer(),
            name="token_embedding",
        )
        token_embedding = token_embedding_layer(token_id_input)
        position_embedding = PositionEmbedding(
            initializer=_bert_kernel_initializer(),
            sequence_length=max_sequence_length,
            name="position_embedding",
        )(token_embedding)
        segment_embedding = keras.layers.Embedding(
            input_dim=num_segments,
            output_dim=hidden_dim,
            embeddings_initializer=_bert_kernel_initializer(),
            name="segment_embedding",
        )(segment_id_input)

        # Sum, normailze and apply dropout to embeddings.
        x = keras.layers.Add()(
            (token_embedding, position_embedding, segment_embedding)
        )
        x = keras.layers.LayerNormalization(
            name="embeddings_layer_norm",
            axis=-1,
            epsilon=1e-12,
            dtype=tf.float32,
        )(x)
        x = keras.layers.Dropout(
            dropout,
            name="embeddings_dropout",
        )(x)

        # Apply successive transformer encoder blocks.
        for i in range(num_layers):
            x = TransformerEncoder(
                num_heads=num_heads,
                intermediate_dim=intermediate_dim,
                activation=lambda x: keras.activations.gelu(
                    x, approximate=True
                ),
                dropout=dropout,
                kernel_initializer=_bert_kernel_initializer(),
                name=f"transformer_layer_{i}",
            )(x, padding_mask=input_mask)

        # Construct the two Bert outputs. The pooled output is a dense layer on
        # top of the [CLS] token.
        sequence_output = x
        pooled_output = keras.layers.Dense(
            hidden_dim,
            kernel_initializer=_bert_kernel_initializer(),
            activation="tanh",
            name="pooled_dense",
        )(x[:, cls_token_index, :])

        # Instantiate using Functional API Model constructor
        super().__init__(
            inputs={
                "input_ids": token_id_input,
                "segment_ids": segment_id_input,
                "input_mask": input_mask,
            },
            outputs={
                "sequence_output": sequence_output,
                "pooled_output": pooled_output,
            },
            name=name,
            trainable=trainable,
        )
        # All references to `self` below this line
        self.token_embedding = token_embedding_layer
        self.vocabulary_size = vocabulary_size
        self.hidden_dim = hidden_dim
        self.intermediate_dim = intermediate_dim
        self.num_layers = num_layers
        self.num_heads = num_heads
        self.max_sequence_length = max_sequence_length
        self.num_segments = num_segments
        self.intermediate_dim = intermediate_dim
        self.dropout = dropout
        self.cls_token_index = cls_token_index

    def get_config(self):
        config = super().get_config()
        config.update(
            {
                "vocabulary_size": self.vocabulary_size,
                "hidden_dim": self.hidden_dim,
                "intermediate_dim": self.intermediate_dim,
                "num_layers": self.num_layers,
                "num_heads": self.num_heads,
                "max_sequence_length": self.max_sequence_length,
                "num_segments": self.num_segments,
                "dropout": self.dropout,
                "cls_token_index": self.cls_token_index,
            }
        )
        return config


class BertClassifier(keras.Model):
    """Bert encoder model with a classification head.

    Args:
        base_model: A `keras_nlp.models.BertCustom` to encode inputs.
        num_classes: Int. Number of classes to predict.
        name: String, optional. Name of the model.
        trainable: Boolean, optional. If the model's variables should be
            trainable.

    Example usage:
    ```python
    # Randomly initialized Bert encoder
<<<<<<< HEAD
    model = keras_nlp.models.BertCustom(
=======
    encoder = keras_nlp.models.BertCustom(
>>>>>>> a8b9626b
        vocabulary_size=30522,
        num_layers=12,
        num_heads=12,
        hidden_dim=768,
        intermediate_dim=3072,
        max_sequence_length=12
    )

    # Call classifier on the inputs.
    input_data = {
        "input_ids": tf.random.uniform(
            shape=(1, 12), dtype=tf.int64, maxval=30522
        ),
        "segment_ids": tf.constant(
            [0, 0, 0, 0, 0, 1, 1, 1, 1, 1, 0, 0], shape=(1, 12)
        ),
        "input_mask": tf.constant(
            [1, 1, 1, 1, 1, 1, 1, 1, 1, 1, 0, 0], shape=(1, 12)
        ),
    }
    classifier = bert.BertClassifier(model, 4, name="classifier")
    logits = classifier(input_data)
    ```
    """

    def __init__(
        self,
        base_model,
        num_classes,
        name=None,
        trainable=True,
    ):
        inputs = base_model.input
        pooled = base_model(inputs)["pooled_output"]
        outputs = keras.layers.Dense(
            num_classes,
            kernel_initializer=_bert_kernel_initializer(),
            name="logits",
        )(pooled)
        # Instantiate using Functional API Model constructor
        super().__init__(
            inputs=inputs, outputs=outputs, name=name, trainable=trainable
        )
        # All references to `self` below this line
        self.base_model = base_model
        self.num_classes = num_classes


MODEL_DOCSTRING = """Bi-directional Transformer-based encoder network (Bert)
    using "{type}" architecture.

    This network implements a bi-directional Transformer-based encoder as
    described in ["BERT: Pre-training of Deep Bidirectional Transformers for
    Language Understanding"](https://arxiv.org/abs/1810.04805). It includes the
    embedding lookups and transformer layers, but not the masked language model
    or classification task networks.

    Args:
        weights: String, optional. Name of pretrained model to load weights.
            Should be one of {names}.
            If None, model is randomly initialized. Either `weights` or
            `vocabulary_size` must be specified, but not both.
        vocabulary_size: Int, optional. The size of the token vocabulary. Either
            `weights` or `vocabularly_size` must be specified, but not both.
        name: String, optional. Name of the model.
        trainable: Boolean, optional. If the model's variables should be
            trainable.

    Example usage:
    ```python
    # Randomly initialized BertBase encoder
    model = keras_nlp.models.BertBase(vocabulary_size=10000)

    # Call encoder on the inputs.
    input_data = {{
        "input_ids": tf.random.uniform(
            shape=(1, 512), dtype=tf.int64, maxval=model.vocabulary_size
        ),
        "segment_ids": tf.constant([0] * 200 + [1] * 312, shape=(1, 512)),
        "input_mask": tf.constant([1] * 512, shape=(1, 512)),
    }}
    output = model(input_data)

    # Load a pretrained model
    model = keras_nlp.models.BertBase(weights="uncased_en")
    # Call encoder on the inputs.
    output = model(input_data)
    ```
"""

<<<<<<< HEAD

def BertBase(weights=None, vocabulary_size=None, name=None, trainable=True):

    if (vocabulary_size is None and weights is None) or (
        vocabulary_size and weights
    ):
        raise ValueError(
            "One of `vocabulary_size` or `weights` must be specified "
            "(but not both). "
            f"Received: weights={weights}, "
            f"vocabulary_size={vocabulary_size}"
        )

    if weights:
        if weights not in checkpoints["bert_base"]:
            raise ValueError(
                "`weights` must be one of "
                f"""{", ".join(checkpoints["bert_base"])}. """
                f"Received: {weights}"
            )
        vocabulary_size = checkpoints["bert_base"][weights]["vocabulary_size"]

    model = BertCustom(
        vocabulary_size=vocabulary_size,
=======
    model = BertCustom(
        vocabulary_size=30522,
>>>>>>> a8b9626b
        num_layers=12,
        num_heads=12,
        hidden_dim=768,
        intermediate_dim=3072,
        dropout=0.1,
        max_sequence_length=512,
        name=name,
        trainable=trainable,
    )

    # TODO(jbischof): consider changing format from `h5` to
    # `tf.train.Checkpoint` once
    # https://github.com/keras-team/keras/issues/16946 is resolved
    if weights:
        filepath = keras.utils.get_file(
            "model.h5",
            BASE_PATH + "bert_base_" + weights + "/model.h5",
            cache_subdir="models/bert_base/" + weights + "/",
            file_hash=checkpoints["bert_base"][weights]["md5"],
        )
        model.load_weights(filepath)

    # TODO(jbischof): attach the tokenizer or create separate tokenizer class
    return model


setattr(
    BertBase,
    "__doc__",
    MODEL_DOCSTRING.format(
        type="Base", names=", ".join(checkpoints["bert_base"])
    ),
)<|MERGE_RESOLUTION|>--- conflicted
+++ resolved
@@ -25,7 +25,7 @@
     return keras.initializers.TruncatedNormal(stddev=stddev)
 
 
-<<<<<<< HEAD
+
 # Pretrained models
 BASE_PATH = "https://storage.googleapis.com/keras-nlp/models/"
 
@@ -47,8 +47,6 @@
 }
 
 
-=======
->>>>>>> a8b9626b
 class BertCustom(keras.Model):
     """Bi-directional Transformer-based encoder network.
 
@@ -85,11 +83,7 @@
     Example usage:
     ```python
     # Randomly initialized Bert encoder
-<<<<<<< HEAD
     model = keras_nlp.models.BertCustom(
-=======
-    encoder = keras_nlp.models.BertCustom(
->>>>>>> a8b9626b
         vocabulary_size=30522,
         num_layers=12,
         num_heads=12,
@@ -259,11 +253,7 @@
     Example usage:
     ```python
     # Randomly initialized Bert encoder
-<<<<<<< HEAD
     model = keras_nlp.models.BertCustom(
-=======
-    encoder = keras_nlp.models.BertCustom(
->>>>>>> a8b9626b
         vocabulary_size=30522,
         num_layers=12,
         num_heads=12,
@@ -354,7 +344,6 @@
     ```
 """
 
-<<<<<<< HEAD
 
 def BertBase(weights=None, vocabulary_size=None, name=None, trainable=True):
 
@@ -379,10 +368,6 @@
 
     model = BertCustom(
         vocabulary_size=vocabulary_size,
-=======
-    model = BertCustom(
-        vocabulary_size=30522,
->>>>>>> a8b9626b
         num_layers=12,
         num_heads=12,
         hidden_dim=768,
