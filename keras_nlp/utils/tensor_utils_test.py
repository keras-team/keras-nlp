# Copyright 2023 The KerasNLP Authors
#
# Licensed under the Apache License, Version 2.0 (the "License");
# you may not use this file except in compliance with the License.
# You may obtain a copy of the License at
#
#     https://www.apache.org/licenses/LICENSE-2.0
#
# Unless required by applicable law or agreed to in writing, software
# distributed under the License is distributed on an "AS IS" BASIS,
# WITHOUT WARRANTIES OR CONDITIONS OF ANY KIND, either express or implied.
# See the License for the specific language governing permissions and
# limitations under the License.

import tensorflow as tf

from keras_nlp.backend import ops
from keras_nlp.tests.test_case import TestCase
from keras_nlp.utils.tensor_utils import convert_to_ragged_batch
from keras_nlp.utils.tensor_utils import tensor_to_list


class TensorToListTest(TestCase):
    def test_ragged_input(self):
        input_data = tf.ragged.constant([[1, 2], [4, 5, 6]])
        list_output = tensor_to_list(input_data)
        self.assertAllEqual(list_output, [[1, 2], [4, 5, 6]])

    def test_dense_input(self):
        input_data = tf.constant([[1, 2], [3, 4]])
        list_output = tensor_to_list(input_data)
        self.assertAllEqual(list_output, [[1, 2], [3, 4]])

    def test_scalar_input(self):
        input_data = tf.constant(1)
        list_output = tensor_to_list(input_data)
        self.assertEqual(list_output, 1)

    def test_ragged_strings(self):
        input_data = tf.ragged.constant([["▀▁▂▃", "samurai"]])
        detokenize_output = tensor_to_list(input_data)
        self.assertAllEqual(detokenize_output, [["▀▁▂▃", "samurai"]])

    def test_dense_strings(self):
        input_data = tf.constant([["▀▁▂▃", "samurai"]])
        detokenize_output = tensor_to_list(input_data)
        self.assertAllEqual(detokenize_output, [["▀▁▂▃", "samurai"]])

    def test_scalar_string(self):
        input_data = tf.constant("▀▁▂▃")
<<<<<<< HEAD
        detokenize_output = tensor_to_string_list(input_data)
        self.assertEqual(detokenize_output, "▀▁▂▃")

    def test_detokenize_to_strings_decode_utf8(self):
        input_data = tf.constant([b"hello\xf2\xf1\x91\xe5"])
        detokenize_output = tensor_to_string_list(input_data)
        self.assertEqual(detokenize_output, ["hello"])
=======
        detokenize_output = tensor_to_list(input_data)
        self.assertEqual(detokenize_output, "▀▁▂▃")


class ConvertToRaggedBatch(TestCase):
    def test_convert_1d_python(self):
        inputs = [1, 2]
        outputs, unbatched, rectangular = convert_to_ragged_batch(inputs)
        self.assertIsInstance(outputs, tf.RaggedTensor)
        self.assertAllEqual(outputs, [[1, 2]])
        self.assertTrue(unbatched)
        self.assertTrue(rectangular)

    def test_convert_2d_python(self):
        inputs = [[1, 2], [2]]
        outputs, unbatched, rectangular = convert_to_ragged_batch(inputs)
        self.assertIsInstance(outputs, tf.RaggedTensor)
        self.assertAllEqual(outputs, [[1, 2], [2]])
        self.assertFalse(unbatched)
        self.assertFalse(rectangular)

    def test_convert_1d_tensor(self):
        inputs = ops.array([1, 2, 3])
        outputs, unbatched, rectangular = convert_to_ragged_batch(inputs)
        self.assertIsInstance(outputs, tf.RaggedTensor)
        self.assertAllEqual(outputs, [[1, 2, 3]])
        self.assertTrue(unbatched)
        self.assertTrue(rectangular)

    def test_convert_2d_tensor(self):
        inputs = ops.array([[1, 2, 3], [1, 2, 3]])
        outputs, unbatched, rectangular = convert_to_ragged_batch(inputs)
        self.assertIsInstance(outputs, tf.RaggedTensor)
        self.assertAllEqual(outputs, [[1, 2, 3], [1, 2, 3]])
        self.assertFalse(unbatched)
        self.assertTrue(rectangular)

    def test_convert_ragged(self):
        inputs = tf.ragged.constant([[1, 2], [1]])
        outputs, unbatched, rectangular = convert_to_ragged_batch(inputs)
        self.assertIsInstance(outputs, tf.RaggedTensor)
        self.assertAllEqual(outputs, [[1, 2], [1]])
        self.assertFalse(unbatched)
        self.assertFalse(rectangular)
>>>>>>> f9960e90
<|MERGE_RESOLUTION|>--- conflicted
+++ resolved
@@ -48,15 +48,6 @@
 
     def test_scalar_string(self):
         input_data = tf.constant("▀▁▂▃")
-<<<<<<< HEAD
-        detokenize_output = tensor_to_string_list(input_data)
-        self.assertEqual(detokenize_output, "▀▁▂▃")
-
-    def test_detokenize_to_strings_decode_utf8(self):
-        input_data = tf.constant([b"hello\xf2\xf1\x91\xe5"])
-        detokenize_output = tensor_to_string_list(input_data)
-        self.assertEqual(detokenize_output, ["hello"])
-=======
         detokenize_output = tensor_to_list(input_data)
         self.assertEqual(detokenize_output, "▀▁▂▃")
 
@@ -100,5 +91,4 @@
         self.assertIsInstance(outputs, tf.RaggedTensor)
         self.assertAllEqual(outputs, [[1, 2], [1]])
         self.assertFalse(unbatched)
-        self.assertFalse(rectangular)
->>>>>>> f9960e90
+        self.assertFalse(rectangular)