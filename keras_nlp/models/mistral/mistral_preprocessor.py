# Copyright 2023 The KerasNLP Authors
#
# Licensed under the Apache License, Version 2.0 (the "License");
# you may not use this file except in compliance with the License.
# You may obtain a copy of the License at
#
#     https://www.apache.org/licenses/LICENSE-2.0
#
# Unless required by applicable law or agreed to in writing, software
# distributed under the License is distributed on an "AS IS" BASIS,
# WITHOUT WARRANTIES OR CONDITIONS OF ANY KIND, either express or implied.
# See the License for the specific language governing permissions and
# limitations under the License.
import copy

from keras_nlp.api_export import keras_nlp_export
from keras_nlp.layers.preprocessing.start_end_packer import StartEndPacker
from keras_nlp.models.mistral.mistral_presets import backbone_presets
from keras_nlp.models.mistral.mistral_tokenizer import MistralTokenizer
from keras_nlp.models.preprocessor import Preprocessor
from keras_nlp.utils.keras_utils import (
    convert_inputs_to_list_of_tensor_segments,
)
from keras_nlp.utils.keras_utils import pack_x_y_sample_weight
from keras_nlp.utils.python_utils import classproperty


@keras_nlp_export("keras_nlp.models.MistralPreprocessor")
class MistralPreprocessor(Preprocessor):
    """A Mistral preprocessing layer which tokenizes and packs inputs.

    This preprocessing layer will do three things:

     1. Tokenize any number of input segments using the `tokenizer`.
     2. Pack the inputs together using a `keras_nlp.layers.StartEndPacker`.
       with the appropriate tokens.
     3. Construct a dictionary with keys `"token_ids"`, and `"padding_mask"`
       that can be passed directly to `keras_nlp.models.MistralBackbone`.

    This layer can be used directly with `tf.data.Dataset.map` to preprocess
    string data in the `(x, y, sample_weight)` format used by
    `keras.Model.fit`.

    Args:
        tokenizer: A `keras_nlp.models.MistralTokenizer` instance.
        sequence_length: The length of the packed inputs.
        add_start_token: If `True`, the preprocessor will prepend the tokenizer
            start token to each input sequence. Default is `True`.
        add_end_token: If `True`, the preprocessor will append the tokenizer
            end token to each input sequence. Default is `False`.

    Call arguments:
        x: A tensor of single string sequences, or a tuple of multiple
            tensor sequences to be packed together. Inputs may be batched or
            unbatched. For single sequences, raw python inputs will be converted
            to tensors. For multiple sequences, pass tensors directly.
        y: Any label data. Will be passed through unaltered.
        sample_weight: Any label weight data. Will be passed through unaltered.
        sequence_length: Pass to override the configured `sequence_length` of
            the layer.

    Examples:

    Directly calling the from_preset().
    ```python
    preprocessor = keras_nlp.models.MistralPreprocessor.from_preset(
        "mistral_base_en"
    )

    # Tokenize and pack a single sentence.
    preprocessor("The quick brown fox jumped.")

    # Tokenize and a batch of single sentences.
    preprocessor(["The quick brown fox jumped.", "Call me Ishmael."])

    # Preprocess a batch of sentence pairs.
    # When handling multiple sequences, always convert to tensors first!
    first = tf.constant(["The quick brown fox jumped.", "Call me Ishmael."])
    second = tf.constant(["The fox tripped.", "Oh look, a whale."])
    preprocessor((first, second))
    ```

    Mapping with `tf.data.Dataset`.
    ```python
    preprocessor = keras_nlp.models.MistralPreprocessor.from_preset(
        "mistral_base_en"
    )
    first = tf.constant(["The quick brown fox jumped.", "Call me Ishmael."])
    second = tf.constant(["The fox tripped.", "Oh look, a whale."])
    label = tf.constant([1, 1])

    # Map labeled single sentences.
    ds = tf.data.Dataset.from_tensor_slices((first, label))
    ds = ds.map(preprocessor, num_parallel_calls=tf.data.AUTOTUNE)

    # Map unlabeled single sentences.
    ds = tf.data.Dataset.from_tensor_slices(first)
    ds = ds.map(preprocessor, num_parallel_calls=tf.data.AUTOTUNE)

    # Map labeled sentence pairs.
    ds = tf.data.Dataset.from_tensor_slices(((first, second), label))
    ds = ds.map(preprocessor, num_parallel_calls=tf.data.AUTOTUNE)

    # Map unlabeled sentence pairs.
    ds = tf.data.Dataset.from_tensor_slices((first, second))

    # Watch out for tf.data's default unpacking of tuples here!
    # Best to invoke the `preprocessor` directly in this case.
    ds = ds.map(
        lambda first, second: preprocessor(x=(first, second)),
        num_parallel_calls=tf.data.AUTOTUNE,
    )
    ```
    """

    def __init__(
        self,
        tokenizer,
        sequence_length=1024,
        add_start_token=True,
        add_end_token=False,
        **kwargs,
    ):
        super().__init__(**kwargs)
        self.tokenizer = tokenizer
<<<<<<< HEAD
        self.add_start_token = add_start_token
        self.add_end_token = add_end_token
        self.sequence_length = sequence_length
        self.packer = None

    def build(self, input_shape):
        # Defer packer creation to `build()` so that we can be sure tokenizer
        # assets have loaded when restoring a saved model.
=======
>>>>>>> bc3852f9
        self.packer = StartEndPacker(
            start_value=self.tokenizer.start_token_id,
            end_value=self.tokenizer.end_token_id,
            sequence_length=self.sequence_length,
            return_padding_mask=True,
        )
<<<<<<< HEAD
        self.built = True
=======
        self.add_start_token = add_start_token
        self.add_end_token = add_end_token
        self.sequence_length = sequence_length
>>>>>>> bc3852f9

    def get_config(self):
        config = super().get_config()
        config.update(
            {
                "sequence_length": self.sequence_length,
                "add_start_token": self.add_start_token,
                "add_end_token": self.add_end_token,
            }
        )
        return config

    def call(
        self,
        x,
        y=None,
        sample_weight=None,
        sequence_length=None,
    ):
        x = convert_inputs_to_list_of_tensor_segments(x)
        if len(x) != 1:
            raise ValueError(
                "Mistral requires each input feature to contain only "
                f"one segment, but received {len(x)}. If you are using Mistral"
                " for a multi-segment classification task, please refer to "
                "classification models like BERT or RoBERTa."
            )
        sequence_length = sequence_length or self.sequence_length
        token_ids, padding_mask = self.packer(
            self.tokenizer(x[0]),
            sequence_length=sequence_length,
            add_start_value=self.add_start_token,
            add_end_value=self.add_end_token,
        )
        x = {
            "token_ids": token_ids,
            "padding_mask": padding_mask,
        }
        return pack_x_y_sample_weight(x, y, sample_weight)

    @property
    def sequence_length(self):
        """The padded length of model input sequences."""
        return self._sequence_length

    @sequence_length.setter
    def sequence_length(self, value):
        self._sequence_length = value
        if self.packer is not None:
            self.packer.sequence_length = value

    @classproperty
    def tokenizer_cls(cls):
        return MistralTokenizer

    @classproperty
    def presets(cls):
        return copy.deepcopy(backbone_presets)<|MERGE_RESOLUTION|>--- conflicted
+++ resolved
@@ -123,7 +123,6 @@
     ):
         super().__init__(**kwargs)
         self.tokenizer = tokenizer
-<<<<<<< HEAD
         self.add_start_token = add_start_token
         self.add_end_token = add_end_token
         self.sequence_length = sequence_length
@@ -132,21 +131,13 @@
     def build(self, input_shape):
         # Defer packer creation to `build()` so that we can be sure tokenizer
         # assets have loaded when restoring a saved model.
-=======
->>>>>>> bc3852f9
         self.packer = StartEndPacker(
             start_value=self.tokenizer.start_token_id,
             end_value=self.tokenizer.end_token_id,
             sequence_length=self.sequence_length,
             return_padding_mask=True,
         )
-<<<<<<< HEAD
         self.built = True
-=======
-        self.add_start_token = add_start_token
-        self.add_end_token = add_end_token
-        self.sequence_length = sequence_length
->>>>>>> bc3852f9
 
     def get_config(self):
         config = super().get_config()
