--- conflicted
+++ resolved
@@ -1,11 +1,4 @@
-<<<<<<< HEAD
-keras-core
-=======
 keras-core==0.1.0
-# Consider handling GPU here.
-torch>=2.0.1+cpu
-jax[cpu]
->>>>>>> 18dde27a
 # Tooling.
 astor
 numpy~=1.23.2  # Numpy 1.24 breaks tests on ragged tensors
