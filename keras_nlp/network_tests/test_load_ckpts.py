--- conflicted
+++ resolved
@@ -73,7 +73,11 @@
         }
         classifier(input_data)
 
-<<<<<<< HEAD
+    def test_load_vocabularies(self):
+        for vocabulary in bert_vocabularies:
+            tokenizer = keras_nlp.models.BertPreprocessor(vocabulary=vocabulary)
+            tokenizer("The quick brown fox.")
+
     @parameterized.named_parameters(
         ("uncased_en", "uncased_en"),
         ("cased_en", "cased_en"),
@@ -101,10 +105,4 @@
             ),
             "padding_mask": tf.constant([1] * 1024, shape=(1, 1024)),
         }
-        model(input_data)
-=======
-    def test_load_vocabularies(self):
-        for vocabulary in bert_vocabularies:
-            tokenizer = keras_nlp.models.BertPreprocessor(vocabulary=vocabulary)
-            tokenizer("The quick brown fox.")
->>>>>>> be4392ed
+        model(input_data)