--- conflicted
+++ resolved
@@ -465,11 +465,8 @@
         init_kwargs,
         input_data,
         expected_output_shape,
-<<<<<<< HEAD
-=======
         expected_pyramid_output_keys=None,
         expected_pyramid_image_sizes=None,
->>>>>>> e9d3f66c
         variable_length_data=None,
         run_mixed_precision_check=True,
         run_quantization_check=True,
@@ -496,8 +493,6 @@
             run_mixed_precision_check=run_mixed_precision_check,
             run_quantization_check=run_quantization_check,
         )
-<<<<<<< HEAD
-=======
         if expected_pyramid_output_keys:
             backbone = cls(**init_kwargs)
             model = keras.models.Model(
@@ -517,7 +512,6 @@
                 self.assertEqual(
                     tuple(v.shape[1:3]), expected_pyramid_image_sizes[i]
                 )
->>>>>>> e9d3f66c
 
         # Check data_format. We assume that `input_data` is in "channels_last"
         # format.
@@ -528,17 +522,10 @@
                 input_data = ops.transpose(input_data, axes=(2, 0, 1))
             elif len(input_data_shape) == 4:
                 input_data = ops.transpose(input_data, axes=(0, 3, 1, 2))
-<<<<<<< HEAD
-            if "input_image_shape" in init_kwargs:
-                init_kwargs = init_kwargs.copy()
-                init_kwargs["input_image_shape"] = tuple(
-                    reversed(init_kwargs["input_image_shape"])
-=======
             if "image_shape" in init_kwargs:
                 init_kwargs = init_kwargs.copy()
                 init_kwargs["image_shape"] = tuple(
                     reversed(init_kwargs["image_shape"])
->>>>>>> e9d3f66c
                 )
             self.run_backbone_test(
                 cls=cls,
