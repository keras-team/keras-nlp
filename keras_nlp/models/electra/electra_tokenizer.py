--- conflicted
+++ resolved
@@ -12,12 +12,8 @@
 # See the License for the specific language governing permissions and
 # limitations under the License.
 
-import copy
-
 from keras_nlp.api_export import keras_nlp_export
-from keras_nlp.models.electra.electra_presets import backbone_presets
 from keras_nlp.tokenizers import WordPieceTokenizer
-from keras_nlp.utils.python_utils import classproperty
 
 
 @keras_nlp_export("keras_nlp.models.ElectraTokenizer")
@@ -46,12 +42,6 @@
 
     Examples:
     ```python
-    # Loading the tokenizer from preset.
-    tokenizer = keras_nlp.models.ElectraTokenizer.from_preset(
-        "electra_base_discriminator_en"
-    )
-    tokenizer("The quick brown fox jumped.")
-
     # Custom Vocabulary.
     vocab = ["[UNK]", "[CLS]", "[SEP]", "[PAD]", "[MASK]"]
     vocab += ["The", "quick", "brown", "fox", "jumped", "."]
@@ -98,22 +88,6 @@
         super().set_vocabulary(vocabulary)
 
         if vocabulary is not None:
-<<<<<<< HEAD
-            # Check for special tokens.
-            for token in [
-                self.cls_token,
-                self.pad_token,
-                self.sep_token,
-                self.mask_token,
-            ]:
-                if token not in self.get_vocabulary():
-                    raise ValueError(
-                        f"Cannot find token `'{token}'` in the provided "
-                        f"`vocabulary`. Please provide `'{token}'` in your "
-                        "`vocabulary` or use a pretrained `vocabulary` name."
-                    )
-=======
->>>>>>> 45d8bd3d
             self.cls_token_id = self.token_to_id(self.cls_token)
             self.sep_token_id = self.token_to_id(self.sep_token)
             self.pad_token_id = self.token_to_id(self.pad_token)
@@ -124,13 +98,7 @@
             self.pad_token_id = None
             self.mask_token_id = None
 
-<<<<<<< HEAD
-    @classproperty
-    def presets(cls):
-        return copy.deepcopy({**backbone_presets})
-=======
     def get_config(self):
         config = super().get_config()
         del config["special_tokens"]  # Not configurable; set in __init__.
-        return config
->>>>>>> 45d8bd3d
+        return config