# Copyright 2023 The KerasNLP Authors
#
# Licensed under the Apache License, Version 2.0 (the "License");
# you may not use this file except in compliance with the License.
# You may obtain a copy of the License at
#
#     https://www.apache.org/licenses/LICENSE-2.0
#
# Unless required by applicable law or agreed to in writing, software
# distributed under the License is distributed on an "AS IS" BASIS,
# WITHOUT WARRANTIES OR CONDITIONS OF ANY KIND, either express or implied.
# See the License for the specific language governing permissions and
# limitations under the License.

<<<<<<< HEAD
import os
=======
import io

import pytest
import sentencepiece
import tensorflow as tf
>>>>>>> aff79b3a

from keras_nlp.models.t5.t5_tokenizer import T5Tokenizer
from keras_nlp.tests.test_case import TestCase


class T5TokenizerTest(TestCase):
    def setUp(self):
        self.init_kwargs = {
            # Generated using create_t5_test_proto.py
            "proto": os.path.join(
                (self.get_test_data_dir(), "t5_test_vocab.spm")
            )
        }
        self.input_data = ["the quick brown fox.", "the earth is round."]

    def test_tokenizer_basics(self):
        self.run_preprocessing_layer_test(
            cls=T5Tokenizer,
            init_kwargs=self.init_kwargs,
            input_data=self.input_data,
            expected_output=[[4, 9, 5, 2], [4, 6, 8, 2]],
        )

    def test_errors_missing_special_tokens(self):
        with self.assertRaises(ValueError):
<<<<<<< HEAD
            T5Tokenizer(
                # Generated using create_no_special_token_proto.py
                proto=os.path.join(
                    (self.get_test_data_dir(), "no_special_token_vocab.spm")
                )
=======
            T5Tokenizer(proto=bytes_io.getvalue())

    @pytest.mark.large
    def test_smallest_preset(self):
        for preset in T5Tokenizer.presets:
            self.run_preset_test(
                cls=T5Tokenizer,
                preset=preset,
                input_data=["The quick brown fox."],
                expected_output=[[1996, 4248, 2829, 4419, 1012]],
            )

    @pytest.mark.extra_large
    def test_all_presets(self):
        for preset in T5Tokenizer.presets:
            self.run_preset_test(
                cls=T5Tokenizer,
                preset=preset,
                input_data=self.input_data,
>>>>>>> aff79b3a
            )<|MERGE_RESOLUTION|>--- conflicted
+++ resolved
@@ -12,15 +12,9 @@
 # See the License for the specific language governing permissions and
 # limitations under the License.
 
-<<<<<<< HEAD
 import os
-=======
-import io
 
 import pytest
-import sentencepiece
-import tensorflow as tf
->>>>>>> aff79b3a
 
 from keras_nlp.models.t5.t5_tokenizer import T5Tokenizer
 from keras_nlp.tests.test_case import TestCase
@@ -46,21 +40,18 @@
 
     def test_errors_missing_special_tokens(self):
         with self.assertRaises(ValueError):
-<<<<<<< HEAD
             T5Tokenizer(
                 # Generated using create_no_special_token_proto.py
                 proto=os.path.join(
                     (self.get_test_data_dir(), "no_special_token_vocab.spm")
                 )
-=======
-            T5Tokenizer(proto=bytes_io.getvalue())
+            )
 
     @pytest.mark.large
     def test_smallest_preset(self):
         for preset in T5Tokenizer.presets:
             self.run_preset_test(
                 cls=T5Tokenizer,
-                preset=preset,
                 input_data=["The quick brown fox."],
                 expected_output=[[1996, 4248, 2829, 4419, 1012]],
             )
@@ -72,5 +63,4 @@
                 cls=T5Tokenizer,
                 preset=preset,
                 input_data=self.input_data,
->>>>>>> aff79b3a
             )